--- conflicted
+++ resolved
@@ -13,11 +13,6 @@
 # See the License for the specific language governing permissions and
 # limitations under the License.
 #
-<<<<<<< HEAD
-mvn clean site:site site:stage
-cp -rvf target/staging/* ../creadur-site/rat0161/
-cp -rvf src/site/javadocFont/* ../creadur-site/rat0161/apidocs/
-=======
 ./mvnw clean site:site site:stage
 cp -rvf target/staging/* ../creadur-site/rat0161/
->>>>>>> 4d02e006
+cp -rvf src/site/javadocFont/* ../creadur-site/rat0161/apidocs/