<?xml version="1.0" encoding="UTF-8"?>
<!--
  Licensed to the Apache Software Foundation (ASF) under one or more
  contributor license agreements.  See the NOTICE file distributed with
  this work for additional information regarding copyright ownership.
  The ASF licenses this file to You under the Apache License, Version 2.0
  (the "License"); you may not use this file except in compliance with
  the License.  You may obtain a copy of the License at

      http://www.apache.org/licenses/LICENSE-2.0

  Unless required by applicable law or agreed to in writing, software
  distributed under the License is distributed on an "AS IS" BASIS,
  WITHOUT WARRANTIES OR CONDITIONS OF ANY KIND, either express or implied.
  See the License for the specific language governing permissions and
  limitations under the License.
-->
<project xmlns="http://maven.apache.org/POM/4.0.0" xmlns:xsi="http://www.w3.org/2001/XMLSchema-instance" xsi:schemaLocation="http://maven.apache.org/POM/4.0.0 http://maven.apache.org/xsd/maven-4.0.0.xsd">
  <modelVersion>4.0.0</modelVersion>
  <parent>
    <groupId>org.apache</groupId>
    <artifactId>apache</artifactId>
    <version>23</version>
  </parent>
  <groupId>org.apache.rat</groupId>
  <artifactId>apache-rat-project</artifactId>
  <version>0.14-SNAPSHOT</version>
  <packaging>pom</packaging>
  <name>Apache Creadur Rat</name>
  <url>https://creadur.apache.org/rat/</url>
  <description>
Apache Rat is a release audit tool. It improves accuracy and efficiency when checking
releases. It is heuristic in nature: making guesses about possible problems. It
will produce false positives and cannot find every possible issue with a release.
Its reports require interpretation.

In response to demands from project quality tool developers, Rat is available as a
library suitable for inclusion in tools. This POM describes that library.
Note that binary compatibility is not guaranteed between 0.x releases.

Apache Rat is developed by the Apache Creadur project, a language and build
agnostic home for software distribution comprehension and audit tools.
  </description>
  <inceptionYear>2006</inceptionYear>
  <properties>
<<<<<<< HEAD
    <ant.version>1.10.10</ant.version>
=======
    <ant.version>1.10.11</ant.version>
    <mockito.version>3.11.2</mockito.version>
>>>>>>> 591c9307
    <javaVersion>1.8</javaVersion>
    <maven.compiler.source>${javaVersion}</maven.compiler.source>
    <maven.compiler.target>${javaVersion}</maven.compiler.target>
    <!-- This is the version of Maven required to use the Rat Maven Plugin -->
    <mavenVersion>2.2.1</mavenVersion>
    <creadur.jira.id>RAT</creadur.jira.id>
    <!-- maven plugin versions -->
    <mavenPluginPluginVersion>3.6.1</mavenPluginPluginVersion>
    <mavenChangesVersion>2.12.1</mavenChangesVersion>
    <mavenJavadocPluginVersion>3.1.1</mavenJavadocPluginVersion>
    <previousRatVersion>0.13</previousRatVersion>
  </properties>
  <dependencyManagement>
    <dependencies>
      <dependency>
        <groupId>org.apache.rat</groupId>
        <artifactId>apache-rat-api</artifactId>
        <version>${project.version}</version>
      </dependency>
      <dependency>
        <groupId>org.apache.rat</groupId>
        <artifactId>apache-rat-core</artifactId>
        <version>${project.version}</version>
      </dependency>
      <dependency>
        <groupId>org.apache.rat</groupId>
        <artifactId>apache-rat-tasks</artifactId>
        <version>${project.version}</version>
      </dependency>
      <dependency>
        <groupId>commons-cli</groupId>
        <artifactId>commons-cli</artifactId>
        <version>1.4</version>
      </dependency>
      <dependency>
        <groupId>org.apache.commons</groupId>
        <artifactId>commons-collections4</artifactId>
        <version>4.4</version>
      </dependency>
      <dependency>
        <groupId>commons-io</groupId>
        <artifactId>commons-io</artifactId>
<<<<<<< HEAD
        <version>2.8.0</version>
=======
        <version>2.11.0</version>
>>>>>>> 591c9307
      </dependency>
      <dependency>
        <groupId>org.apache.commons</groupId>
        <artifactId>commons-lang3</artifactId>
        <version>3.12.0</version>
      </dependency>
      <dependency>
        <groupId>org.apache.commons</groupId>
        <artifactId>commons-compress</artifactId>
        <version>1.21</version>
      </dependency>
      <dependency>
        <groupId>junit</groupId>
        <artifactId>junit</artifactId>
<<<<<<< HEAD
        <version>4.13.1</version>
=======
        <version>4.13.2</version>
>>>>>>> 591c9307
        <scope>test</scope>
      </dependency>
      <dependency>
        <groupId>org.mockito</groupId>
        <artifactId>mockito-core</artifactId>
        <version>${mockito.version}</version>
        <scope>test</scope>
      </dependency>
      <dependency>
        <groupId>org.hamcrest</groupId>
        <artifactId>hamcrest-library</artifactId>
        <version>2.2</version>
        <scope>test</scope>
      </dependency>
      <dependency>
        <groupId>org.apache.ant</groupId>
        <artifactId>ant</artifactId>
        <version>${ant.version}</version>
        <scope>provided</scope>
      </dependency>
      <dependency>
        <groupId>org.apache.ant</groupId>
        <artifactId>ant-antunit</artifactId>
        <version>1.4.1</version>
        <scope>test</scope>
      </dependency>
      <dependency>
        <groupId>org.apache.ant</groupId>
        <artifactId>ant-testutil</artifactId>
        <version>${ant.version}</version>
        <scope>test</scope>
      </dependency>
    </dependencies>
  </dependencyManagement>
  <reporting>
    <!-- N.B. plugins defined here in the <reporting> section ignore what's defined in <pluginManagement>
         in the <build> section above, so we have to define the versions here. -->
    <plugins>
      <!-- org.apache.maven.plugins, alpha order by artifact id -->
      <plugin>
        <groupId>org.apache.maven.plugins</groupId>
        <artifactId>maven-changes-plugin</artifactId>
        <version>${mavenChangesVersion}</version>
        <configuration>
          <xmlPath>${basedir}/src/changes/changes.xml</xmlPath>
          <columnNames>Fix Version,Key,Component,Summary,Type,Resolution,Status</columnNames>
          <!-- Sort cols in natural order when using JQL for JIRA 5.1 -->
          <sortColumnNames>Fix Version DESC,Type,Key DESC</sortColumnNames>
          <resolutionIds>Fixed</resolutionIds>
          <statusIds>Resolved,Closed</statusIds>
          <!-- Don't include sub-task -->
          <typeIds>Bug,New Feature,Task,Improvement,Wish,Test</typeIds>
          <!-- For JIRA >= 5.1 -->
          <useJql>true</useJql>
          <!-- TODO: what's the meaning of these copy-paste variables? -->
          <onlyCurrentVersion>${commons.changes.onlyCurrentVersion}</onlyCurrentVersion>
          <maxEntries>${commons.changes.maxEntries}</maxEntries>
          <runOnlyAtExecutionRoot>${commons.changes.runOnlyAtExecutionRoot}</runOnlyAtExecutionRoot>
        </configuration>
        <reportSets>
          <reportSet>
            <reports>
              <report>changes-report</report>
              <report>jira-report</report>
            </reports>
          </reportSet>
        </reportSets>
      </plugin>
      <plugin>
        <groupId>org.apache.maven.plugins</groupId>
        <artifactId>maven-javadoc-plugin</artifactId>
        <version>${mavenJavadocPluginVersion}</version>
        <configuration>
          <tags>
            <tag>
              <name>TODO</name>
              <placement>X</placement>
              <head>To do:</head>
            </tag>
          </tags>
          <notimestamp>true</notimestamp>
        </configuration>
        <reportSets>
          <reportSet>
            <id>non-aggregate</id>
            <configuration>
            </configuration>
            <reports>
              <report>javadoc</report>
            </reports>
          </reportSet>
          <reportSet>
            <id>aggregate</id>
            <configuration>
            </configuration>
            <reports>
              <report>aggregate</report>
            </reports>
          </reportSet>
        </reportSets>
      </plugin>
      <plugin>
        <groupId>org.apache.maven.plugins</groupId>
        <artifactId>maven-jxr-plugin</artifactId>
        <version>2.5</version>
      </plugin>
      <plugin>
        <groupId>org.apache.maven.plugins</groupId>
        <artifactId>maven-pmd-plugin</artifactId>
        <version>3.14.0</version>
      </plugin>
      <plugin>
        <groupId>org.apache.maven.plugins</groupId>
        <artifactId>maven-project-info-reports-plugin</artifactId>
        <version>3.1.1</version>
        <reportSets>
          <reportSet>
            <reports>
              <report>dependencies</report>
              <report>team</report>
              <report>mailing-lists</report>
              <report>issue-management</report>
              <report>ci-management</report>
              <!-- Do not enable the license report;
                   license links must only point to
                   http://www.apache.org/licenses/
              <report>license</report>
              -->
              <report>scm</report>
            </reports>
          </reportSet>
        </reportSets>
      </plugin>
      <plugin>
        <groupId>org.apache.rat</groupId>
        <artifactId>apache-rat-plugin</artifactId>
        <!-- Do not use property values here as this makes problem during release -->
        <version>0.13</version>
      </plugin>
    </plugins>
  </reporting>
  <build>
    <defaultGoal>clean install</defaultGoal>
    <pluginManagement>
      <!--
        This section is typically used to configure the versions of
        plugins that we use. Note, that we are inheriting from the
        parent POM, so we only have to configure version numbers,
        if ours is different.
      -->
      <plugins>
        <plugin>
          <groupId>org.apache.maven.plugins</groupId>
          <artifactId>maven-antrun-plugin</artifactId>
          <version>1.8</version>
          <dependencies>
            <dependency>
              <groupId>org.apache.ant</groupId>
              <artifactId>ant</artifactId>
              <version>${ant.version}</version>
            </dependency>
          </dependencies>
        </plugin>
        <plugin>
          <groupId>org.apache.maven.plugins</groupId>
          <artifactId>maven-compiler-plugin</artifactId>
          <version>3.8.1</version>
        </plugin>
        <plugin>
          <groupId>org.apache.maven.plugins</groupId>
          <artifactId>maven-javadoc-plugin</artifactId>
          <version>${mavenJavadocPluginVersion}</version>
        </plugin>
        <plugin>
          <groupId>org.apache.maven.plugins</groupId>
          <artifactId>maven-dependency-plugin</artifactId>
          <version>3.1.1</version>
        </plugin>
        <plugin>
          <groupId>org.apache.maven.plugins</groupId>
          <artifactId>maven-pmd-plugin</artifactId>
          <version>3.14.0</version>
          <configuration>
            <targetJdk>${javaVersion}</targetJdk>
          </configuration>
        </plugin>
        <plugin>
          <groupId>org.apache.maven.plugins</groupId>
          <artifactId>maven-site-plugin</artifactId>
          <version>3.9.1</version>
          <configuration>
            <relativizeDecorationLinks>false</relativizeDecorationLinks>
          </configuration>
        </plugin>
        <plugin>
          <groupId>org.apache.rat</groupId>
          <artifactId>apache-rat-plugin</artifactId>
          <!-- Do not use property values here as this makes problem during release -->
          <version>0.13</version>
          <configuration>
            <excludes>
              <!-- This file only describes how to build the project and it has no license header -->
              <exclude>.travis.yml</exclude>
              <exclude>BUILD.txt</exclude>
              <!-- rat:check does not seem to use exclusions from modules -->
              <exclude>apache-rat/README*.txt</exclude>
              <exclude>apache-rat-core/src/test/resources/**</exclude>
              <exclude>apache-rat*/target/**</exclude>
              <exclude>apache-rat-plugin/src/test/resources/**</exclude>
              <exclude>apache-rat-plugin/src/it/**</exclude>
              <exclude>apache-rat-tasks/src/test/resources/**</exclude>
              <exclude>**/iso-8859-1.html</exclude>
              <exclude>**/velocity.log</exclude>
            </excludes>
          </configuration>
        </plugin>
        <plugin>
          <groupId>org.apache.maven.plugins</groupId>
          <artifactId>maven-release-plugin</artifactId>
          <version>2.5.3</version>
          <configuration>
            <!-- Only prompt once for the release version -->
            <autoVersionSubmodules>true</autoVersionSubmodules>
            <mavenExecutorId>forked-path</mavenExecutorId>
          </configuration>
        </plugin>
        <!--This plugin's configuration is used to store Eclipse m2e settings only. It has no influence on the Maven build itself.-->
        <plugin>
        	<groupId>org.eclipse.m2e</groupId>
        	<artifactId>lifecycle-mapping</artifactId>
        	<version>1.0.0</version>
        	<configuration>
        		<lifecycleMappingMetadata>
        			<pluginExecutions>
        				<pluginExecution>
        					<pluginExecutionFilter>
        						<groupId>org.apache.rat</groupId>
        						<artifactId>
        							apache-rat-plugin
        						</artifactId>
        						<versionRange>[0.13,)</versionRange>
        						<goals>
        							<goal>check</goal>
        						</goals>
        					</pluginExecutionFilter>
        					<action>
        						<ignore />
        					</action>
        				</pluginExecution>
        			</pluginExecutions>
        		</lifecycleMappingMetadata>
        	</configuration>
        </plugin>
      </plugins>
    </pluginManagement>
    <plugins>
      <plugin>
        <groupId>org.apache.maven.plugins</groupId>
        <artifactId>maven-antrun-plugin</artifactId>
        <executions>
          <execution>
            <phase>pre-site</phase>
            <id>copy-site-resources</id>
            <goals>
              <goal>run</goal>
            </goals>
            <configuration>
              <target>
                <copy file="RELEASE_NOTES.txt" todir="${project.build.directory}/site/" failonerror="false" />
              </target>
            </configuration>
          </execution>
        </executions>
      </plugin>
      <plugin>
        <groupId>org.apache.maven.plugins</groupId>
        <artifactId>maven-enforcer-plugin</artifactId>
        <version>3.0.0-M2</version>
        <executions>
          <execution>
            <!-- This checks the bytecode version of the dependencies transitively -->
            <id>enforce-bytecode-version</id>
            <goals>
              <goal>enforce</goal>
            </goals>
            <configuration>
              <rules>
                <enforceBytecodeVersion>
                  <maxJdkVersion>${javaVersion}</maxJdkVersion>
                </enforceBytecodeVersion>
                <requireMavenVersion>
                  <version>3.0.5</version>
                </requireMavenVersion>
              </rules>
              <fail>true</fail>
            </configuration>
          </execution>
        </executions>
        <dependencies>
          <dependency>
            <groupId>org.codehaus.mojo</groupId>
            <artifactId>extra-enforcer-rules</artifactId>
            <version>1.3</version>
          </dependency>
        </dependencies>
      </plugin>
      <plugin>
        <groupId>org.apache.rat</groupId>
        <artifactId>apache-rat-plugin</artifactId>
        <executions>
          <execution>
            <goals>
              <goal>check</goal>
            </goals>
          </execution>
        </executions>
      </plugin>
      <plugin>
        <groupId>org.codehaus.mojo</groupId>
        <artifactId>animal-sniffer-maven-plugin</artifactId>
        <version>1.20</version>
        <executions>
          <execution>
            <!-- This checks the source code of our project -->
            <!--
              Note that this cannot use our ${javaVersion} property, so it must
              be changed manually when we decide to move to a higher version of
              Java
            -->
            <id>check-java-1.8-compat</id>
            <phase>process-classes</phase>
            <goals>
              <goal>check</goal>
            </goals>
            <configuration>
              <signature>
                <groupId>org.codehaus.mojo.signature</groupId>
                <artifactId>java18</artifactId>
                <version>1.0</version>
              </signature>
            </configuration>
          </execution>
        </executions>
      </plugin>
    </plugins>
    <extensions>
      <extension>
        <groupId>org.apache.maven.wagon</groupId>
        <artifactId>wagon-ssh</artifactId>
        <!-- Last version that is compatible with Maven 2 -->
        <version>1.0-beta-7</version>
      </extension>
    </extensions>
  </build>
  <issueManagement>
    <system>JIRA</system>
    <url>https://issues.apache.org/jira/browse/RAT</url>
  </issueManagement>
  <ciManagement>
    <system>Jenkins</system>
    <url>https://ci-builds.apache.org/job/Creadur/job/Creadur-Rat/</url>
  </ciManagement>
  <mailingLists>
    <mailingList>
      <name>Rat Development (Apache Creadur project)</name>
      <subscribe>dev-subscribe@creadur.apache.org</subscribe>
      <unsubscribe>dev-unsubscribe@creadur.apache.org</unsubscribe>
      <post>dev@creadur.apache.org</post>
      <archive>https://mail-archives.apache.org/mod_mbox/creadur-dev/</archive>
    </mailingList>
    <mailingList>
      <name>Rat Commits (Apache Creadur project)</name>
      <subscribe>commits-subscribe@creadur.apache.org</subscribe>
      <unsubscribe>commits-unsubscribe@creadur.apache.org</unsubscribe>
      <archive>https://mail-archives.apache.org/mod_mbox/creadur-commits/</archive>
    </mailingList>
  </mailingLists>
  <developers>
    <developer>
      <id>bodewig</id>
      <name>Stefan Bodewig</name>
      <email>bodewig@apache.org</email>
    </developer>
    <developer>
      <id>rdonkin</id>
      <name>Robert Burrell Donkin</name>
      <email>rdonkin@apache.org</email>
    </developer>
    <developer>
      <id>jochen</id>
      <name>Jochen Wiedmann</name>
      <email>jochen@apache.org</email>
    </developer>
    <developer>
      <id>gmcdonald</id>
      <name>Gavin</name>
      <email>gmcdonald@apache.org</email>
    </developer>
    <developer>
      <id>brianf</id>
      <name>Brian Fox</name>
      <email>brianf@apache.org</email>
    </developer>
    <developer>
      <id>dennisl</id>
      <name>Dennis Lundberg</name>
      <email>dennisl@apache.org</email>
    </developer>
    <developer>
      <id>rgardler</id>
      <name>Ross Gardler</name>
      <email>rgardler@apache.org</email>
    </developer>
    <developer>
      <id>crossley</id>
      <name>David Crossley</name>
      <email>crossley@apache.org</email>
    </developer>
    <developer>
      <id>dblevins</id>
      <name>David Blevins</name>
      <email>dblevins@apache.org</email>
    </developer>
    <developer>
      <id>pottlinger</id>
      <name>Philipp Ottlinger</name>
      <email>pottlinger@apache.org</email>
    </developer>
  </developers>
  <contributors>
    <contributor>
      <name>Jukka Zitting</name>
      <email>jukka@apache.org</email>
    </contributor>
    <contributor>
      <name>Todd Volkert</name>
      <email>tvolkert+apache@gmail.com</email>
    </contributor>
    <contributor>
      <name>Henri Yandell</name>
      <email>bayard@apache.org</email>
    </contributor>
    <contributor>
      <name>Guillaume Nodet</name>
      <email>gnodet@apache.org</email>
    </contributor>
    <contributor>
      <name>Karl Pauls</name>
      <email>pauls@apache.org</email>
    </contributor>
    <contributor>
      <name>Matthieu Riou</name>
      <email>mriou@apache.org</email>
    </contributor>
    <contributor>
      <name>Garrett Rooney</name>
      <email>rooneg@apache.org</email>
    </contributor>
    <contributor>
      <name>Paul Merlin</name>
      <email>paulmerlin@apache.org</email>
    </contributor>
  </contributors>
  <scm>
    <connection>scm:git:https://gitbox.apache.org/repos/asf/creadur-rat.git</connection>
    <developerConnection>scm:git:https://gitbox.apache.org/repos/asf/creadur-rat.git</developerConnection>
    <url>https://gitbox.apache.org/repos/asf?p=creadur-rat.git</url>
  </scm>
  <modules>
    <module>apache-rat-api</module>
    <module>apache-rat-core</module>
    <module>apache-rat-plugin</module>
    <module>apache-rat-tasks</module>
    <module>apache-rat</module>
  </modules>
  <licenses>
    <license>
      <name>Apache License, Version 2</name>
      <url>https://www.apache.org/licenses/LICENSE-2.0.txt</url>
      <distribution>repo</distribution>
      <comments>An OSI approved open source license.</comments>
    </license>
  </licenses>
  <organization>
    <name>Apache Software Foundation</name>
    <url>https://www.apache.org</url>
  </organization>
  <profiles>
    <profile>
      <id>apache-release</id>
      <build>
        <plugins>
          <!-- Skip the source-release artifact here; we create it under the CLI module -->
          <plugin>
            <artifactId>maven-assembly-plugin</artifactId>
            <executions>
              <execution>
                <id>source-release-assembly</id>
                <phase>package</phase>
                <goals>
                  <goal>single</goal>
                </goals>
                <configuration>
                  <skipAssembly>true</skipAssembly>
                </configuration>
              </execution>
            </executions>
          </plugin>
        </plugins>
      </build>
    </profile>
    <profile>
      <!--
          Generate release notes in top-level directory from src/changes/changes.xml
          Usage:
          mvn changes:announcement-generate -Prelease-notes [-Dchanges.version=nnn]

          Defining changes.version allows one to create the RN without first removing the SNAPSHOT suffix.

          Requires file src/changes/release-notes.vm.
       -->
      <id>release-notes</id>
      <build>
        <plugins>
          <plugin>
            <groupId>org.apache.maven.plugins</groupId>
            <artifactId>maven-changes-plugin</artifactId>
            <version>${mavenChangesVersion}</version>
            <configuration>
              <template>release-notes.vm</template>
              <templateDirectory>src/changes</templateDirectory>
              <runOnlyAtExecutionRoot>true</runOnlyAtExecutionRoot>
              <announcementDirectory>.</announcementDirectory>
              <announcementFile>RELEASE-NOTES.txt</announcementFile>
              <announceParameters>
                <releaseVersion>${mavenChangesVersion}</releaseVersion>
              </announceParameters>
            </configuration>
            <executions>
              <execution>
                <id>create-release-notes</id>
                <phase>generate-resources</phase>
                <goals>
                  <goal>announcement-generate</goal>
                </goals>
              </execution>
            </executions>
          </plugin>
        </plugins>
      </build>
    </profile>
  </profiles>
</project><|MERGE_RESOLUTION|>--- conflicted
+++ resolved
@@ -43,12 +43,8 @@
   </description>
   <inceptionYear>2006</inceptionYear>
   <properties>
-<<<<<<< HEAD
-    <ant.version>1.10.10</ant.version>
-=======
     <ant.version>1.10.11</ant.version>
     <mockito.version>3.11.2</mockito.version>
->>>>>>> 591c9307
     <javaVersion>1.8</javaVersion>
     <maven.compiler.source>${javaVersion}</maven.compiler.source>
     <maven.compiler.target>${javaVersion}</maven.compiler.target>
@@ -91,11 +87,7 @@
       <dependency>
         <groupId>commons-io</groupId>
         <artifactId>commons-io</artifactId>
-<<<<<<< HEAD
-        <version>2.8.0</version>
-=======
         <version>2.11.0</version>
->>>>>>> 591c9307
       </dependency>
       <dependency>
         <groupId>org.apache.commons</groupId>
@@ -110,11 +102,7 @@
       <dependency>
         <groupId>junit</groupId>
         <artifactId>junit</artifactId>
-<<<<<<< HEAD
-        <version>4.13.1</version>
-=======
         <version>4.13.2</version>
->>>>>>> 591c9307
         <scope>test</scope>
       </dependency>
       <dependency>
